// Copyright (c) Jupyter Development Team.
// Distributed under the terms of the Modified BSD License.

import { CodeEditor } from '@jupyterlab/codeeditor';

import { DebugService } from './service';

import { DebuggerEditors } from './editors';

import { DebuggerSidebar } from './sidebar';

import { ReadonlyJSONValue } from '@phosphor/coreutils';

import { IClientSession } from '@jupyterlab/apputils';

import { IDisposable } from '@phosphor/disposable';

import { Message } from '@phosphor/messaging';

import { ISignal, Signal } from '@phosphor/signaling';

import { SplitPanel } from '@phosphor/widgets';

import { IObservableString } from '@jupyterlab/observables';

import { IDebugger } from './tokens';

import { IDataConnector } from '@jupyterlab/coreutils';

export class Debugger extends SplitPanel {
  constructor(options: Debugger.IOptions) {
    super({ orientation: 'horizontal' });
    this.title.label = 'Debugger';
    this.title.iconClass = 'jp-BugIcon';

    this.model = new Debugger.Model(options);

    this.sidebar = new DebuggerSidebar();
    this.model.sidebar = this.sidebar;

    this.service = new DebugService(this.model);

    const { editorFactory } = options;
    this.editors = new DebuggerEditors({ editorFactory });
    this.addWidget(this.editors);

    this.addClass('jp-Debugger');
  }

  readonly editors: DebuggerEditors;
  readonly model: Debugger.Model;
  readonly sidebar: DebuggerSidebar;
  readonly service: DebugService;

  dispose(): void {
    if (this.isDisposed) {
      return;
    }
    this.model.dispose();
    super.dispose();
  }

  protected onAfterAttach(msg: Message) {
    this.addWidget(this.sidebar);
    this.sidebar.show();
  }
}

/**
 * A namespace for `Debugger` statics.
 */
export namespace Debugger {
  export interface IOptions {
    editorFactory: CodeEditor.Factory;
    connector?: IDataConnector<ReadonlyJSONValue>;
    id?: string;
    session?: IClientSession;
  }

  export class Model implements IDisposable {
    constructor(options: Debugger.Model.IOptions) {
      this.connector = options.connector || null;
      this.id = options.id;
      void this._populate();
    }

    readonly connector: IDataConnector<ReadonlyJSONValue> | null;
    readonly id: string;

    get mode(): IDebugger.Mode {
      return this._mode;
    }

    set mode(mode: IDebugger.Mode) {
      if (this._mode === mode) {
        return;
      }
      this._mode = mode;
      this._modeChanged.emit(mode);
    }

    get sidebar() {
      return this._sidebar;
    }

    set sidebar(sidebar: DebuggerSidebar) {
      this._sidebar = sidebar;
    }

    get modeChanged(): ISignal<this, IDebugger.Mode> {
      return this._modeChanged;
    }

    get isDisposed(): boolean {
      return this._isDisposed;
    }

    get codeValue() {
      return this._codeValue;
    }

    set codeValue(observableString: IObservableString) {
      this._codeValue = observableString;
    }

    get currentLineChanged() {
      return this._currentLineChanged;
    }

    dispose(): void {
      this._isDisposed = true;
    }

    private async _populate(): Promise<void> {
      const { connector } = this;

      if (!connector) {
        return;
      }
    }

    private _codeValue: IObservableString;
    private _sidebar: DebuggerSidebar;
    private _isDisposed = false;
    private _mode: IDebugger.Mode;
    private _modeChanged = new Signal<this, IDebugger.Mode>(this);
<<<<<<< HEAD
    private _session: IDebugger.ISession | null;
    private _sessionChanged = new Signal<this, void>(this);
    private _service = new DebugService(null, this);
    private _currentLineChanged = new Signal<this, number>(this);
=======
>>>>>>> b140e417
  }

  export namespace Model {
    export interface IOptions extends Debugger.IOptions {}
  }
}<|MERGE_RESOLUTION|>--- conflicted
+++ resolved
@@ -144,13 +144,7 @@
     private _isDisposed = false;
     private _mode: IDebugger.Mode;
     private _modeChanged = new Signal<this, IDebugger.Mode>(this);
-<<<<<<< HEAD
-    private _session: IDebugger.ISession | null;
-    private _sessionChanged = new Signal<this, void>(this);
-    private _service = new DebugService(null, this);
     private _currentLineChanged = new Signal<this, number>(this);
-=======
->>>>>>> b140e417
   }
 
   export namespace Model {
