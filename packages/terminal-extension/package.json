{
  "name": "@jupyterlab/terminal-extension",
  "version": "1.2.0-alpha.0",
  "description": "JupyterLab - Terminal Emulator Extension",
  "homepage": "https://github.com/jupyterlab/jupyterlab",
  "bugs": {
    "url": "https://github.com/jupyterlab/jupyterlab/issues"
  },
  "repository": {
    "type": "git",
    "url": "https://github.com/jupyterlab/jupyterlab.git"
  },
  "license": "BSD-3-Clause",
  "author": "Project Jupyter",
  "files": [
    "lib/*.d.ts",
    "lib/*.js.map",
    "lib/*.js",
    "schema/*.json",
    "style/**/*.css"
  ],
  "sideEffects": [
    "style/**/*.css"
  ],
  "main": "lib/index.js",
  "types": "lib/index.d.ts",
  "style": "style/index.css",
  "directories": {
    "lib": "lib/"
  },
  "scripts": {
    "build": "tsc -b",
    "clean": "rimraf lib",
    "docs": "typedoc --options tdoptions.json --theme ../../typedoc-theme src",
    "prepublishOnly": "npm run build",
    "watch": "tsc -b --watch"
  },
  "dependencies": {
<<<<<<< HEAD
    "@jupyterlab/application": "^1.1.0-alpha.1",
    "@jupyterlab/apputils": "^1.1.0-alpha.1",
    "@jupyterlab/coreutils": "^3.1.0-alpha.1",
    "@jupyterlab/launcher": "^1.1.0-alpha.1",
    "@jupyterlab/mainmenu": "^1.1.0-alpha.1",
    "@jupyterlab/running": "^1.1.0-alpha.1",
    "@jupyterlab/services": "^4.1.0-alpha.1",
    "@jupyterlab/terminal": "^1.1.0-alpha.1",
    "@phosphor/algorithm": "^1.1.3",
    "@phosphor/widgets": "^1.8.0"
=======
    "@jupyterlab/application": "^1.2.0-alpha.0",
    "@jupyterlab/apputils": "^1.2.0-alpha.0",
    "@jupyterlab/coreutils": "^3.2.0-alpha.0",
    "@jupyterlab/launcher": "^1.2.0-alpha.0",
    "@jupyterlab/mainmenu": "^1.2.0-alpha.0",
    "@jupyterlab/terminal": "^1.2.0-alpha.0",
    "@phosphor/widgets": "^1.9.0"
>>>>>>> 1f59d9c1
  },
  "devDependencies": {
    "@types/webpack-env": "^1.13.9",
    "rimraf": "~2.6.2",
    "typedoc": "^0.14.2",
    "typescript": "~3.5.1"
  },
  "publishConfig": {
    "access": "public"
  },
  "jupyterlab": {
    "extension": true,
    "schemaDir": "schema"
  }
}<|MERGE_RESOLUTION|>--- conflicted
+++ resolved
@@ -36,26 +36,16 @@
     "watch": "tsc -b --watch"
   },
   "dependencies": {
-<<<<<<< HEAD
-    "@jupyterlab/application": "^1.1.0-alpha.1",
-    "@jupyterlab/apputils": "^1.1.0-alpha.1",
-    "@jupyterlab/coreutils": "^3.1.0-alpha.1",
-    "@jupyterlab/launcher": "^1.1.0-alpha.1",
-    "@jupyterlab/mainmenu": "^1.1.0-alpha.1",
-    "@jupyterlab/running": "^1.1.0-alpha.1",
-    "@jupyterlab/services": "^4.1.0-alpha.1",
-    "@jupyterlab/terminal": "^1.1.0-alpha.1",
-    "@phosphor/algorithm": "^1.1.3",
-    "@phosphor/widgets": "^1.8.0"
-=======
     "@jupyterlab/application": "^1.2.0-alpha.0",
     "@jupyterlab/apputils": "^1.2.0-alpha.0",
     "@jupyterlab/coreutils": "^3.2.0-alpha.0",
     "@jupyterlab/launcher": "^1.2.0-alpha.0",
     "@jupyterlab/mainmenu": "^1.2.0-alpha.0",
+    "@jupyterlab/running": "^1.2.0-alpha.0",
+    "@jupyterlab/services": "^4.2.0-alpha.0",
     "@jupyterlab/terminal": "^1.2.0-alpha.0",
+    "@phosphor/algorithm": "^1.2.0",
     "@phosphor/widgets": "^1.9.0"
->>>>>>> 1f59d9c1
   },
   "devDependencies": {
     "@types/webpack-env": "^1.13.9",
