
# -*- coding: utf-8 -*-
"""
This module is meant to run JupyterLab in a headless browser, making sure
the application launches and starts up without errors.
"""
from concurrent.futures import ThreadPoolExecutor
import logging
from os import path as osp
import os
import shutil
import sys
import subprocess

from tornado.ioloop import IOLoop
from jupyter_server.serverapp import flags, aliases, ServerApp
from jupyter_server.utils import urljoin, pathname2url
from traitlets import Bool, Dict

from .labapp import LabApp, get_app_dir
from .tests.test_app import TestEnv


here = osp.abspath(osp.dirname(__file__))
test_flags = dict(flags)
test_flags['core-mode'] = (
    {'BrowserApp': {'core_mode': True}},
    "Start the app in core mode."
)
test_flags['dev-mode'] = (
    {'BrowserApp': {'dev_mode': True}},
    "Start the app in dev mode."
)


test_aliases = dict(aliases)
test_aliases['app-dir'] = 'BrowserApp.app_dir'


class LogErrorHandler(logging.Handler):
    """A handler that exits with 1 on a logged error."""

    def __init__(self):
        super().__init__(level=logging.ERROR)
        self.errored = False

    def filter(self, record):
        # known startup error message
        if 'paste' in record.msg:
            return
        # handle known shutdown message
        if 'Stream is closed' in record.msg:
            return
        return super().filter(record)

    def emit(self, record):
        print(record.msg, file=sys.stderr)
        self.errored = True


def run_test(app, func):
    """Run a test against the application.

    func is a function that accepts an app url as a parameter and returns a result.
    """
    handler = LogErrorHandler()

    env_patch = TestEnv()
    env_patch.start()

    def finished(future):
        try:
            result = future.result()
        except Exception as e:
            app.log.error(str(e))
        app.log.info('Stopping server...')
        app.stop()
        if handler.errored:
            app.log.critical('Exiting with 1 due to errors')
            result = 1
        elif result != 0:
            app.log.critical('Exiting with %s due to errors' % result)
        else:
            app.log.info('Exiting normally')
            result = 0

<<<<<<< HEAD
        app.serverapp.http_server.stop()
        app.serverapp.io_loop.stop()
        env_patch.stop()
=======
>>>>>>> d3bea909
        try:
            app.http_server.stop()
            app.io_loop.stop()
            env_patch.stop()
            os._exit(result)
        except Exception as e:
            self.log.error(str(e))
            if 'Stream is closed' in str(e):
                os._exit(result)
            os._exit(1)

    # The entry URL for browser tests is different in notebook >= 6.0,
    # since that uses a local HTML file to point the user at the app.
    if hasattr(app.serverapp, 'browser_open_file'):        
        url = urljoin('file:', pathname2url(app.serverapp.browser_open_file))
    else:
        url = app.serverapp.display_url

    app.log.addHandler(handler)
    pool = ThreadPoolExecutor()
    future = pool.submit(func, url)
    IOLoop.current().add_future(future, finished)


def run_browser(url):
    """Run the browser test and return an exit code.
    """
    target = osp.join(get_app_dir(), 'browser_test')
    if not osp.exists(osp.join(target, 'node_modules')):
        os.makedirs(target)
        subprocess.call(["jlpm", "init", "-y"], cwd=target)
        subprocess.call(["jlpm", "add", "puppeteer"], cwd=target)
    shutil.copy(osp.join(here, 'chrome-test.js'), osp.join(target, 'chrome-test.js'))
    return subprocess.check_call(["node", "chrome-test.js", url], cwd=target)


class BrowserApp(LabApp):
    """An app the launches JupyterLab and waits for it to start up, checking for
    JS console errors, JS errors, and Python logged errors.
    """
    extension_name = __name__
    open_browser = Bool(False)
    ip = '127.0.0.1'
    flags = test_flags
    aliases = test_aliases
    test_browser = True

    def initialize_settings(self):
        self.settings.setdefault('page_config_data', dict())
        self.settings['page_config_data']['browserTest'] = True
        self.settings['page_config_data']['buildAvailable'] = False
        self.serverapp.base_url = '/lab'
        super().initialize_settings()

    def initialize_handlers(self):
        run_test(self, run_browser if self.test_browser else lambda url: 0)
        super().initialize_handlers()


if __name__ == '__main__':
    skip_option = "--no-chrome-test"
    if skip_option in sys.argv:
        BrowserApp.test_browser = False
        sys.argv.remove(skip_option)
    def _jupyter_server_extension_paths():
        return [
            {
                'module': __name__,
                'app': BrowserApp
            }
        ]
    sys.modules[__name__]._jupyter_server_extension_paths = _jupyter_server_extension_paths
    ServerApp.jpserver_extensions = Dict({__name__: True})
    ServerApp.launch_instance()<|MERGE_RESOLUTION|>--- conflicted
+++ resolved
@@ -84,15 +84,9 @@
             app.log.info('Exiting normally')
             result = 0
 
-<<<<<<< HEAD
-        app.serverapp.http_server.stop()
-        app.serverapp.io_loop.stop()
-        env_patch.stop()
-=======
->>>>>>> d3bea909
         try:
-            app.http_server.stop()
-            app.io_loop.stop()
+            app.serverapp.http_server.stop()
+            app.serverapp.io_loop.stop()
             env_patch.stop()
             os._exit(result)
         except Exception as e:
